/*
 * This file is part of the "silex" library of helpers for Apache Spark.
 *
 * Copyright (c) 2015 Red Hat, Inc.
 * 
 * Licensed under the Apache License, Version 2.0 (the "License");
 * you may not use this file except in compliance with the License.
 * You may obtain a copy of the License at
 * 
 *      http://www.apache.org/licenses/LICENSE-2.0
 * 
 * Unless required by applicable law or agreed to in writing, software
 * distributed under the License is distributed on an "AS IS" BASIS,
 * WITHOUT WARRANTIES OR CONDITIONS OF ANY KIND, either express or implied.
 * See the License for the specific language governing permissions and
 * limitations under the License.c
 */

package com.redhat.et.silex.cluster

import scala.util.Random

import scala.collection.parallel.ForkJoinTaskSupport
import scala.concurrent.forkjoin.ForkJoinPool

import org.apache.spark.rdd.RDD
import org.apache.spark.Logging
import org.apache.spark.util.random.XORShiftRandom

<<<<<<< HEAD
import com.redhat.et.silex.util.parseq.implicits._

=======
/** An object for training a K-Medoid clustering model on Seq or RDD data.
  *
  * Data is required to have a metric function defined on it, but it does not require an algebra
  * over data elements, as K-Means clustering does.
  */
>>>>>>> 7f5ef090
class KMedoids[T] private (
  private var metric: (T, T) => Double,
  private var k: Int,
  private var maxIterations: Int,
  private var epsilon: Double,
  private var fractionEpsilon: Double,
  private var sampleSize: Int,
  private var numThreads: Int,
  private var seed: Long) extends Serializable with Logging {

  /** Constructs a KMedoids instance from a given metric function
    *
    * @param metric A metric function defined on data elements
    */
  def this(metric: (T, T) => Double) = this(
    metric,
    KMedoids.default.k,
    KMedoids.default.maxIterations,
    KMedoids.default.epsilon,
    KMedoids.default.fractionEpsilon,
    KMedoids.default.sampleSize,
    KMedoids.default.numThreads,
    KMedoids.default.seed)

<<<<<<< HEAD
  var threadPool = new ForkJoinPool(numThreads)

  def medoidDist(e: T, mv: Seq[T]) = mv.iterator.map(metric(e, _)).min
  def medoidIdx(e: T, mv: Seq[T]) = mv.iterator.map(metric(e, _)).zipWithIndex.min._2
  def medoidCost(e: T, data: Seq[T]) = data.iterator.map(metric(e, _)).sum
  def medoid(data: Seq[T]) = data.iterator.minBy(medoidCost(_, data))
  def modelCost(mv: Seq[T], data: Seq[T]) = data.iterator.map(medoidDist(_, mv)).sum
=======
  private def medoidDist(e: T, mv: Seq[T]) = {
    val n = mv.length
    var mMin = Double.MaxValue
    var j = 0
    while (j < n) {
      val m = metric(e, mv(j))
      if (m < mMin) { mMin = m }
      j += 1
    }
    mMin
  }

  private def medoidIdx(e: T, mv: Seq[T]) = {
    val n = mv.length
    var mMin = Double.MaxValue
    var jMin = 0
    var j = 0
    while (j < n) {
      val m = metric(e, mv(j))
      if (m < mMin) {
        mMin = m
        jMin = j
      }
      j += 1
    }
    jMin
  }

  private def medoidCost(e: T, data: Seq[T]) = data.iterator.map(metric(e, _)).sum
  private def medoid(data: Seq[T]) = data.iterator.minBy(medoidCost(_, data))
  private def modelCost(mv: Seq[T], data: Seq[T]) = data.iterator.map(medoidDist(_, mv)).sum
>>>>>>> 7f5ef090

  /** Set the distance metric to use over data elements
    *
    * @param metric The distance metric
    * @return This instance after setting metric
    */
  def setMetric(metric: (T, T) => Double): this.type = {
    this.metric = metric
    this
  }

  /** Set the number of clusters to train
    *
    * @param k The number of clusters.  Must be > 0.
    * @return This instance, after setting k
    */
  def setK(k: Int): this.type = {
    require(k > 0, s"k= $k must be > 0")
    this.k = k
    this
  }

  /** Set the maximum number of iterations to allow before halting cluster refinement.
    *
    * @param maxIterations The maximum number of refinement iterations.  Must be > 0.
    * @return This instance, after setting maxIterations
    */
  def setMaxIterations(maxIterations: Int): this.type = {
    require(maxIterations > 0, s"maxIterations= $maxIterations must be > 0")
    this.maxIterations = maxIterations
    this
  }

  /** Set epsilon halting threshold for clustering cost improvement between refinements.
    *
    * If c1 is the current clustering model cost, and c0 is the cost of the previous model,
    * then refinement halts when (c0 - c1) <= epsilon (Lower cost is better).
    *
    * @param epsilon The epsilon threshold to use.  Must be >= 0.
    * @return This instance, after setting epsilon
    */
  def setEpsilon(epsilon: Double): this.type = {
    require(epsilon >= 0.0, s"epsilon= $epsilon must be >= 0.0")
    this.epsilon = epsilon
    this
  }

  /** Set fractionEpsilon threshold for clustering cost improvement between refinements.
    *
    * If c1 is the current clustering model cost, and c0 is the cost of the previous model,
    * then refinement halts when (c0 - c1) / c0 <= fractionEpsilon (Lower cost is better).
    * @param fractionEpsilon The fractionEpsilon threshold to use.  Must be >= 0.
    * @return This instance, after setting fractionEpsilon
    */
  def setFractionEpsilon(fractionEpsilon: Double): this.type = {
    require(fractionEpsilon >= 0.0, s"fractionEpsilon= $fractionEpsilon must be >= 0.0")
    this.fractionEpsilon = fractionEpsilon
    this
  }

  /** Set the size of the random sample to take from input data to use for clustering.
    *
    * @param sampleSize The target size of the random sample.  Must be > 0.
    * @return This instance, after setting sampleSize
    */
  def setSampleSize(sampleSize: Int): this.type = {
    require(sampleSize > 0, s"sampleSize= $sampleSize must be > 0")
    this.sampleSize = sampleSize
    this
  }

<<<<<<< HEAD
  def setNumThreads(numTheads: Int): this.type = {
    require(numThreads > 0, s"numThreads= $numThreads must be > 0")
    this.numThreads = numThreads
    threadPool = new ForkJoinPool(numThreads)
    this
  }

=======
  /** Set the random number generation (RNG) seed.
    *
    * Cluster training runs with the same starting random seed will be the same.  By default,
    * training runs will vary randomly.
    *
    * @param seed The random seed to use for RNG
    * @return This instance, after setting seed
    */
>>>>>>> 7f5ef090
  def setSeed(seed: Long): this.type = {
    this.seed = seed
    this
  }

  /** Perform a K-Medoid clustering model training run on some input data
    *
    * @param data The input data to train the clustering model on.
    * @return A [[KMedoidsModel]] object representing the clustering model.
    */
  def run(data: RDD[T]) = {
    val runStartTime = System.nanoTime
    val rng = new scala.util.Random(seed)
    logInfo(s"collecting data sample")
    val sample = KMedoids.sampleBySize(data, sampleSize, rng.nextLong)
    logInfo(s"sample size= ${sample.length}")
    val model = doRun(sample, rng)
    val runSeconds = (System.nanoTime - runStartTime) / 1e9
    logInfo(f"total clustering time= $runSeconds%.1f sec")
    model
  }

  /** Perform a K-Medoid clustering model training run on some input data
    *
    * @param data The input data to train the clustering model on.
    * @return A [[KMedoidsModel]] object representing the clustering model.
    */
  def run(data: Seq[T]) = {
    val runStartTime = System.nanoTime
    val rng = new scala.util.Random(seed)
    logInfo(s"collecting data sample")
    val sample = KMedoids.sampleBySize(data, sampleSize, rng.nextLong)
    logInfo(s"sample size= ${sample.length}")
    val model = doRun(sample, rng)
    val runSeconds = (System.nanoTime - runStartTime) / 1e9
    logInfo(f"total clustering time= $runSeconds%.1f sec")
    model
  }

  private def doRun(data: Seq[T], rng: scala.util.Random) = {
    val startTime = System.nanoTime
    logInfo(s"initializing model from $k random elements")
    var current = KMedoids.sampleDistinct(data, k, rng)
    var currentCost = modelCost(current, data)

    val itrStartTime = System.nanoTime
    val initSeconds = (itrStartTime - startTime) / 1e9
    logInfo(f"model initialization completed $initSeconds%.1f sec")

    logInfo(s"refining model")
    val (refined, refinedCost, itr, converged) = refine(data, current, currentCost)

    val avgSeconds = (System.nanoTime - itrStartTime) / 1e9 / itr
    logInfo(f"finished at $itr iterations with model cost= $refinedCost%.6g   avg sec per iteration= $avgSeconds%.1f")
    new KMedoidsModel(refined, metric)
  }

  private def refine(
    data: Seq[T],
    initial: Seq[T],
    initialCost: Double): (Seq[T], Double, Int, Boolean) = {

    val runStartTime = System.nanoTime

    var current = initial
    var currentCost = initialCost
    var converged = false

    val itrStartTime = System.nanoTime

    var itr = 1
    var halt = false
    while (!halt) {
      val itrTime = System.nanoTime
      val itrSeconds = (itrTime - itrStartTime) / 1e9
      logInfo(f"iteration $itr  cost= $currentCost%.6g  elapsed= $itrSeconds%.1f")

      val next = data.groupBy(medoidIdx(_, current)).toVector.sortBy(_._1)
        .map(_._2).par.withThreads(threadPool).map(medoid).seq
      val nextCost = modelCost(next, data)

      val curSeconds = (System.nanoTime - itrTime) / 1e9
      logInfo(f"updated cost= $nextCost%.6g  elapsed= $curSeconds%.1f sec")

      val delta = currentCost - nextCost
      val fractionDelta = if (currentCost > 0.0) delta / currentCost else 0.0

      if (delta <= epsilon) {
        logInfo(f"converged with delta= $delta%.4g")
        halt = true
        converged = true
      } else if (fractionDelta <= fractionEpsilon) {
        logInfo(f"converged with fractionDelta= $fractionDelta%.4g")
        halt = true
        converged = true
      } else if (itr >= maxIterations) {
        logInfo(s"halting at maximum iteration $itr")
        halt = true
      }

      if (!halt) {
        itr += 1
        current = next
        currentCost = nextCost
      } else if (nextCost < currentCost) {
        current = next
        currentCost = nextCost
      }
    }

    val runTime = System.nanoTime
    val runSeconds = (runTime - runStartTime) / 1e9
    logInfo(f"refined over $itr iterations  final cost= $currentCost%.6g  elapsed= $runSeconds%.1f")
    (current, currentCost, itr, converged)
  }
}

/** Utilities used by K-Medoids clustering */
object KMedoids extends Logging {
  private[cluster] object default {
    def k = 2
    def maxIterations = 25
    def epsilon = 0.0
    def fractionEpsilon = 0.0001
    def sampleSize = 1000
    def numThreads = 1
    def seed = scala.util.Random.nextLong()
  }

  /** Return the random sampling fraction corresponding to a desired number of samples
    *
    * @param n The size of data being sampled from
    * @param sampleSize The desired sample size
    * @return A sampling fraction, >= 0.0 and <= 1.0 that will yield the desired sample size
    * @note When used with typical Bernoulli sampling the returned samping fraction will yield
    * a sample size that varies randomly, with a mean of 'sampleSize'
    */
  def sampleFraction[N :Numeric](n: N, sampleSize: Int): Double = {
    val num = implicitly[Numeric[N]]
    require(num.gteq(n, num.zero), "n must be >= 0")
    require(sampleSize >= 0, "sampleSize must be >= 0")
    if (sampleSize <= 0 || num.lteq(n, num.zero)) {
      0.0
    } else {
      val nD = num.toDouble(n)
      val ss = math.min(sampleSize.toDouble, nD)
      val fraction = math.min(1.0, ss / nD)
      fraction
    }
  }

  /** Return a random sample of data having an expected sample size of the requested amount.
    *
    * @param data The input data to sample
    * @param sampleSize The desired sample size.
    * @param seed Seed for RNG
    * @return A sample whose expected mean size is sampleSize.
    */
  def sampleBySize[T](data: RDD[T], sampleSize: Int, seed: Long): Seq[T] = {
    require(sampleSize >= 0, "sampleSize must be >= 0")
    val fraction = sampleFraction(data.count, sampleSize)
    if (fraction <= 0.0) {
      Seq.empty[T]
    } else if (fraction >= 1.0) {
      data.collect.toSeq
    } else {
      data.sample(false, fraction, seed = seed).collect.toSeq
    }
  }

  /** Return a random sample of data having an expected sample size of the requested amount.
    *
    * @param data The input data to sample
    * @param sampleSize The desired sample size.
    * @return A sample whose expected mean size is sampleSize.
    */
  def sampleBySize[T](data: RDD[T], sampleSize: Int): Seq[T] =
    sampleBySize(data, sampleSize, scala.util.Random.nextLong())

  /** Return a random sample of data having an expected sample size of the requested amount.
    *
    * @param data The input data to sample
    * @param sampleSize The desired sample size.
    * @param seed Seed for RNG
    * @return A sample whose expected mean size is sampleSize.
    */
  def sampleBySize[T](data: Seq[T], sampleSize: Int, seed: Long): Seq[T] = {
    require(sampleSize >= 0, "sampleSize must be >= 0")
    val fraction = sampleFraction(data.length, sampleSize)
    if (fraction <= 0.0) {
      Seq.empty[T]
    } else if (fraction >= 1.0) {
      data
    } else {
      val rng = new scala.util.Random(seed)
      data.filter(x => rng.nextDouble() < fraction)
    }
  }

  /** Return a random sample of data having an expected sample size of the requested amount.
    *
    * @param data The input data to sample
    * @param sampleSize The desired sample size.
    * @return A sample whose expected mean size is sampleSize.
    */
  def sampleBySize[T](data: Seq[T], sampleSize: Int): Seq[T] =
    sampleBySize(data, sampleSize, scala.util.Random.nextLong())

  /** Return a given number of distinct elements randomly selected from data
    *
    * @param data The data to sample from
    * @param k The number of distinct samples to return.
    * @param rng Random number generator to use when sampling
    * @return A collection of k distinct elements randomly selected from the data
    * @note If the number of distinct elements in the data is < k, an exception will be thrown
    */
  def sampleDistinct[T](data: Seq[T], k: Int, rng: scala.util.Random): Seq[T] = {
    require(k >= 0, "k must be >= 0")
    require(data.length >= k, s"data did not have >= $k distinct elements")
    var s = Set.empty[T]
    var tries = 0
    while (s.size < k  &&  tries <= 2*k) {
      s = s + data(rng.nextInt(data.length))
      tries += 1
    }
    if (s.size < k) {
      // if we are having trouble getting distinct elements, try it the hard way
      val ds = (data.toSet -- s).toSeq
      require((ds.length + s.size) >= k, s"data did not have >= $k distinct elements")
      val kr = k - s.size
      s = s ++ (if (kr <= (ds.length / 2)) {
        sampleDistinct(ds, kr, rng).toSet
      } else {
        ds.toSet -- sampleDistinct(ds, ds.length - kr, rng).toSet
      })
    }
    require(s.size == k, "logic error in sampleDistinct")
    s.toVector
  }

  /** Return a given number of distinct elements randomly selected from data
    *
    * @param data The data to sample from
    * @param k The number of distinct samples to return
    * @param seed A seed to use for RNG when sampling
    * @return A collection of k distinct elements randomly selected from the data
    * @note If the number of distinct elements in the data is < k, an exception will be thrown
    */
  def sampleDistinct[T](data: Seq[T], k: Int, seed: Long): Seq[T] = 
    sampleDistinct(data, k, new scala.util.Random(seed))

  /** Return a given number of distinct elements randomly selected from data
    *
    * @param data The data to sample from
    * @param k The number of distinct samples to return
    * @return A collection of k distinct elements randomly selected from the data
    * @note If the number of distinct elements in the data is < k, an exception will be thrown
    */
  def sampleDistinct[T](data: Seq[T], k: Int): Seq[T] =
    sampleDistinct(data, k, scala.util.Random.nextLong())
}<|MERGE_RESOLUTION|>--- conflicted
+++ resolved
@@ -27,16 +27,13 @@
 import org.apache.spark.Logging
 import org.apache.spark.util.random.XORShiftRandom
 
-<<<<<<< HEAD
 import com.redhat.et.silex.util.parseq.implicits._
 
-=======
 /** An object for training a K-Medoid clustering model on Seq or RDD data.
   *
   * Data is required to have a metric function defined on it, but it does not require an algebra
   * over data elements, as K-Means clustering does.
   */
->>>>>>> 7f5ef090
 class KMedoids[T] private (
   private var metric: (T, T) => Double,
   private var k: Int,
@@ -61,15 +58,8 @@
     KMedoids.default.numThreads,
     KMedoids.default.seed)
 
-<<<<<<< HEAD
   var threadPool = new ForkJoinPool(numThreads)
 
-  def medoidDist(e: T, mv: Seq[T]) = mv.iterator.map(metric(e, _)).min
-  def medoidIdx(e: T, mv: Seq[T]) = mv.iterator.map(metric(e, _)).zipWithIndex.min._2
-  def medoidCost(e: T, data: Seq[T]) = data.iterator.map(metric(e, _)).sum
-  def medoid(data: Seq[T]) = data.iterator.minBy(medoidCost(_, data))
-  def modelCost(mv: Seq[T], data: Seq[T]) = data.iterator.map(medoidDist(_, mv)).sum
-=======
   private def medoidDist(e: T, mv: Seq[T]) = {
     val n = mv.length
     var mMin = Double.MaxValue
@@ -101,7 +91,6 @@
   private def medoidCost(e: T, data: Seq[T]) = data.iterator.map(metric(e, _)).sum
   private def medoid(data: Seq[T]) = data.iterator.minBy(medoidCost(_, data))
   private def modelCost(mv: Seq[T], data: Seq[T]) = data.iterator.map(medoidDist(_, mv)).sum
->>>>>>> 7f5ef090
 
   /** Set the distance metric to use over data elements
     *
@@ -173,7 +162,6 @@
     this
   }
 
-<<<<<<< HEAD
   def setNumThreads(numTheads: Int): this.type = {
     require(numThreads > 0, s"numThreads= $numThreads must be > 0")
     this.numThreads = numThreads
@@ -181,7 +169,6 @@
     this
   }
 
-=======
   /** Set the random number generation (RNG) seed.
     *
     * Cluster training runs with the same starting random seed will be the same.  By default,
@@ -190,7 +177,6 @@
     * @param seed The random seed to use for RNG
     * @return This instance, after setting seed
     */
->>>>>>> 7f5ef090
   def setSeed(seed: Long): this.type = {
     this.seed = seed
     this
